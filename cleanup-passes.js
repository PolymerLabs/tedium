--- conflicted
+++ resolved
@@ -65,16 +65,12 @@
   const bowerPath = path.join(element.dir, 'bower.json');
   return Promise.resolve().then(() => {
     if (!existsSync(bowerPath)) {
-<<<<<<< HEAD
-      return null; // nothing to do
-=======
       return null; // no bower file to cleanup!
     }
     bowerConfig = JSON.parse(fs.readFileSync(bowerPath, 'utf8'));
   }).then(() => {
     if (!bowerConfig) {
       return null;
->>>>>>> 06f50322
     }
 
     // Clean up nonexistant bower file
